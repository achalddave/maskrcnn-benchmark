# Copyright (c) Facebook, Inc. and its affiliates. All Rights Reserved.
r"""
Basic training script for PyTorch
"""

# Set up custom environment before nearly anything else is imported
# NOTE: this should be the first import (no not reorder)
from maskrcnn_benchmark.utils.env import setup_environment  # noqa F401 isort:skip

import argparse
import logging
import os
import uuid
from pathlib import Path

from script_utils.common import common_setup
from script_utils.log import add_time_to_path

import torch

from maskrcnn_benchmark.config import cfg
from maskrcnn_benchmark.data import make_data_loader
from maskrcnn_benchmark.engine.inference import inference
from maskrcnn_benchmark.engine.trainer import do_train
from maskrcnn_benchmark.modeling.detector import build_detection_model
from maskrcnn_benchmark.solver import make_lr_scheduler
from maskrcnn_benchmark.solver import make_optimizer
from maskrcnn_benchmark.utils.checkpoint import DetectronCheckpointer
from maskrcnn_benchmark.utils.collect_env import collect_env_info
from maskrcnn_benchmark.utils.comm import synchronize, get_rank
from maskrcnn_benchmark.utils.imports import import_file
<<<<<<< HEAD
from maskrcnn_benchmark.utils.metric_logger import (
    MetricLogger, TensorboardLogger)
from maskrcnn_benchmark.utils.miscellaneous import mkdir
=======
from maskrcnn_benchmark.utils.logger import setup_logger
from maskrcnn_benchmark.utils.miscellaneous import mkdir, save_config

# See if we can use apex.DistributedDataParallel instead of the torch default,
# and enable mixed-precision via apex.amp
try:
    from apex import amp
except ImportError:
    raise ImportError('Use APEX for multi-precision via apex.amp')
>>>>>>> 24c8c90e


def _safe_int(x):
    if isinstance(x, float):
        assert x.is_integer(), ('%s is not an integer.' % x)
        return int(x)
    elif isinstance(x, int):
        return int(x)
    else:
        raise ValueError('Unknown type: %s (%s)' % (x, type(x)))


def merge_keys(cfg, opts_list, keys):
    """Update specific keys in cfg if they are in opts_list.

    Additionally removes updates corresponding to the keys from opts_list."""
    selected_updates = []
    for key in keys:
        try:
            key_index = opts_list[0::2].index(key) * 2
        except ValueError:  # key not found
            continue
        value = opts_list[key_index + 1]
        del opts_list[key_index:key_index + 2]
        logging.info('Updating %s to %s in merge_keys' % (key, value))
        selected_updates.extend([key, value])
    if selected_updates:
        cfg.merge_from_list(selected_updates)


def train(cfg, local_rank, distributed, use_tensorboard=False):
    model = build_detection_model(cfg)
    device = torch.device(cfg.MODEL.DEVICE)
    model.to(device)

    optimizer = make_optimizer(cfg, model)
    scheduler = make_lr_scheduler(cfg, optimizer)

    # Initialize mixed-precision training
    use_mixed_precision = cfg.DTYPE == "float16"
    amp_opt_level = 'O1' if use_mixed_precision else 'O0'
    model, optimizer = amp.initialize(model, optimizer, opt_level=amp_opt_level)

    if distributed:
        model = torch.nn.parallel.DistributedDataParallel(
            model, device_ids=[local_rank], output_device=local_rank,
            # this should be removed if we update BatchNorm stats
            broadcast_buffers=False,
        )

    arguments = {}
    arguments["iteration"] = 0

    output_dir = cfg.OUTPUT_DIR

    save_to_disk = get_rank() == 0
    checkpointer = DetectronCheckpointer(
        cfg, model, optimizer, scheduler, output_dir, save_to_disk
    )
    # load_scheduler_only_epoch will prefer the scheduler specified in the
    # config rather than the one in the checkpoint, and will load only the
    # last_epoch from the checkpoint.
    extra_checkpoint_data = checkpointer.load(
        cfg.MODEL.WEIGHT,
        load_model_only=cfg.MODEL.LOAD_ONLY_WEIGHTS,
        load_scheduler_only_epoch=True)
    if not cfg.MODEL.LOAD_ONLY_WEIGHTS:
        arguments.update(extra_checkpoint_data)

    data_loader = make_data_loader(
        cfg,
        is_train=True,
        is_distributed=distributed,
        start_iter=arguments["iteration"],
    )

    checkpoint_period = cfg.SOLVER.CHECKPOINT_PERIOD
    if use_tensorboard:
        meters = TensorboardLogger(
            log_dir=output_dir,
            exp_name=cfg.TENSORBOARD_EXP_NAME,
            start_iter=arguments['iteration'],
            delimiter="  ")
    else:
        meters = MetricLogger(delimiter="  ")

    do_train(
        model,
        data_loader,
        optimizer,
        scheduler,
        checkpointer,
        device,
        checkpoint_period,
        arguments,
        meters
    )

    return model


def run_test(cfg, model, distributed):
    if distributed:
        model = model.module
    torch.cuda.empty_cache()  # TODO check if it helps
    iou_types = ("bbox",)
    if cfg.MODEL.MASK_ON:
        iou_types = iou_types + ("segm",)
    if cfg.MODEL.KEYPOINT_ON:
        iou_types = iou_types + ("keypoints",)
    output_folders = [None] * len(cfg.DATASETS.TEST)
    dataset_names = cfg.DATASETS.TEST
    if cfg.OUTPUT_DIR:
        for idx, dataset_name in enumerate(dataset_names):
            output_folder = os.path.join(cfg.OUTPUT_DIR, "inference", dataset_name)
            mkdir(output_folder)
            output_folders[idx] = output_folder
    data_loaders_val = make_data_loader(cfg, is_train=False, is_distributed=distributed)
    for output_folder, dataset_name, data_loader_val in zip(output_folders, dataset_names, data_loaders_val):
        inference(
            model,
            data_loader_val,
            dataset_name=dataset_name,
            iou_types=iou_types,
            box_only=False if cfg.MODEL.RETINANET_ON else cfg.MODEL.RPN_ONLY,
            device=cfg.MODEL.DEVICE,
            expected_results=cfg.TEST.EXPECTED_RESULTS,
            expected_results_sigma_tol=cfg.TEST.EXPECTED_RESULTS_SIGMA_TOL,
            output_folder=output_folder,
        )
        synchronize()


def main():
    parser = argparse.ArgumentParser(description="PyTorch Object Detection Training")
    parser.add_argument(
        "--config-file",
        default="",
        metavar="FILE",
        help="path to config file",
        type=str,
    )
    parser.add_argument(
        '--reduce-batch',
        type=int,
        help=('Divide IMS_PER_BATCH by this amount. This appropriately '
              'updates the learning rate, number of iterations, and so on.'))
    parser.add_argument("--local_rank", type=int, default=0)
    parser.add_argument(
        "--skip-test",
        dest="skip_test",
        help="Do not test the final model",
        action="store_true",
    )
    parser.add_argument(
        "--use-tensorboard",
        dest="use_tensorboard",
        help="Use tensorboardX logger (Requires tensorboardX installed)",
        action="store_true",
        default=False
    )
    parser.add_argument(
        "opts",
        help="Modify config options using the command-line",
        default=None,
        nargs=argparse.REMAINDER,
    )

    args = parser.parse_args()

    # Generate a unique experiment ID for this run.
    # Note: uuid generation relies on os.urandom, so it is not affected by,
    # e.g., random.seed.
    experiment_id = uuid.uuid4()

    num_gpus = int(os.environ["WORLD_SIZE"]) if "WORLD_SIZE" in os.environ else 1
    args.distributed = num_gpus > 1

    if args.distributed:
        torch.cuda.set_device(args.local_rank)
        torch.distributed.init_process_group(
            backend="nccl", init_method="env://"
        )
        synchronize()

    cfg.merge_from_file(args.config_file)

    # We want to get the OUTPUT_DIR from the args immediately, if it exists, so
    # we can setup logging. We will merge the rest of the config in a few
    # lines.
    merge_keys(cfg, args.opts, ['OUTPUT_DIR'])

    output_dir = cfg.OUTPUT_DIR
    if output_dir:
        mkdir(output_dir)

    if get_rank() == 0:
        file_logger = common_setup(__file__, output_dir, args)
    else:
        file_logger = common_setup(
            __file__ + '-worker%s' % get_rank(),
            output_dir,
            args,
            log_console_level=logging.CRITICAL,
            save_git_state=False)

    # Automatically handle config changes as required by
    # https://github.com/facebookresearch/maskrcnn-benchmark/tree/327bc29bcc4924e35bd61c59877d5a1d25bb75af#single-gpu-training
    if args.reduce_batch:
        # Update using --opts first, then override.
        merge_keys(cfg, args.opts, [
            'SOLVER.IMS_PER_BATCH', 'SOLVER.BASE_LR', 'SOLVER.MAX_ITER',
            'SOLVER.STEPS', 'SOLVER.CHECKPOINT_PERIOD'
        ])
        assert num_gpus in (1, 2, 4)
        scale = args.reduce_batch
        logging.info('Updating config for # GPUs = %s', num_gpus)

        def update_config(key, new_value):
            key_list = key.split('.')
            d = cfg
            for subkey in key_list[:-1]:
                d = cfg[subkey]
            subkey = key_list[-1]
            old_value = d[subkey]
            logging.info('Updating cfg.%s: %s -> %s', key, old_value,
                         new_value)
            d[subkey] = new_value

        update_config('SOLVER.IMS_PER_BATCH',
                      _safe_int(cfg.SOLVER.IMS_PER_BATCH / scale))
        update_config('SOLVER.BASE_LR', cfg.SOLVER.BASE_LR / scale)
        update_config('SOLVER.MAX_ITER',
                      _safe_int(cfg.SOLVER.MAX_ITER * scale))
        update_config('SOLVER.CHECKPOINT_PERIOD',
                      _safe_int(cfg.SOLVER.CHECKPOINT_PERIOD * scale))
        update_config('SOLVER.STEPS',
                      tuple(_safe_int(x * scale) for x in cfg.SOLVER.STEPS))

    logging.info('Updating config from arguments')
    cfg.merge_from_list(args.opts)
    cfg.freeze()

    logger = logging.getLogger("maskrcnn_benchmark")
    logger.info("Using {} GPUs".format(num_gpus))
    logger.info(args)

    logger.info("Collecting env info (might take some time)")
    logger.info("\n" + collect_env_info())

    logger.info("Loaded configuration file {}".format(args.config_file))
    with open(args.config_file, "r") as cf:
        config_str = "\n" + cf.read()
        file_logger.info(config_str)
    file_logger.info("Running with config:\n{}".format(cfg))
    if get_rank() == 0:
        config_output = add_time_to_path(Path(output_dir) / 'config.yaml')
        with open(config_output, 'w') as f:
            f.write(cfg.dump())

    logging.info('Experiment id: %s', experiment_id)
    with open(os.path.join(output_dir, 'experiment_id.txt'), 'w') as f:
        f.write('%s\n' % experiment_id)

<<<<<<< HEAD
    model = train(
        cfg=cfg,
        local_rank=args.local_rank,
        distributed=args.distributed,
        use_tensorboard=args.use_tensorboard
    )
=======
    output_config_path = os.path.join(cfg.OUTPUT_DIR, 'config.yml')
    logger.info("Saving config into: {}".format(output_config_path))
    # save overloaded model config in the output directory
    save_config(cfg, output_config_path)

    model = train(cfg, args.local_rank, args.distributed)
>>>>>>> 24c8c90e

    if not args.skip_test:
        run_test(cfg, model, args.distributed)


if __name__ == "__main__":
    main()<|MERGE_RESOLUTION|>--- conflicted
+++ resolved
@@ -29,12 +29,8 @@
 from maskrcnn_benchmark.utils.collect_env import collect_env_info
 from maskrcnn_benchmark.utils.comm import synchronize, get_rank
 from maskrcnn_benchmark.utils.imports import import_file
-<<<<<<< HEAD
 from maskrcnn_benchmark.utils.metric_logger import (
     MetricLogger, TensorboardLogger)
-from maskrcnn_benchmark.utils.miscellaneous import mkdir
-=======
-from maskrcnn_benchmark.utils.logger import setup_logger
 from maskrcnn_benchmark.utils.miscellaneous import mkdir, save_config
 
 # See if we can use apex.DistributedDataParallel instead of the torch default,
@@ -43,7 +39,6 @@
     from apex import amp
 except ImportError:
     raise ImportError('Use APEX for multi-precision via apex.amp')
->>>>>>> 24c8c90e
 
 
 def _safe_int(x):
@@ -308,21 +303,12 @@
     with open(os.path.join(output_dir, 'experiment_id.txt'), 'w') as f:
         f.write('%s\n' % experiment_id)
 
-<<<<<<< HEAD
-    model = train(
-        cfg=cfg,
-        local_rank=args.local_rank,
-        distributed=args.distributed,
-        use_tensorboard=args.use_tensorboard
-    )
-=======
     output_config_path = os.path.join(cfg.OUTPUT_DIR, 'config.yml')
     logger.info("Saving config into: {}".format(output_config_path))
     # save overloaded model config in the output directory
     save_config(cfg, output_config_path)
 
-    model = train(cfg, args.local_rank, args.distributed)
->>>>>>> 24c8c90e
+    model = train(cfg, args.local_rank, args.distributed, use_tensorboard=args.use_tensorboard)
 
     if not args.skip_test:
         run_test(cfg, model, args.distributed)
