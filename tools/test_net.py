--- conflicted
+++ resolved
@@ -107,9 +107,6 @@
     file_logger.info("Collecting env info (might take some time)")
     file_logger.info("\n" + collect_env_info())
 
-<<<<<<< HEAD
-    checkpointer.load(load_path, allow_override=False)
-=======
     # Initialize mixed-precision if necessary
     use_mixed_precision = cfg.DTYPE == 'float16'
     amp_handle = amp.init(enabled=use_mixed_precision, verbose=cfg.AMP_VERBOSE)
@@ -118,7 +115,6 @@
     checkpointer = DetectronCheckpointer(cfg, model, save_dir=output_dir)
     ckpt = cfg.MODEL.WEIGHT if args.ckpt is None else args.ckpt
     _ = checkpointer.load(ckpt, use_latest=args.ckpt is None)
->>>>>>> 24c8c90e
 
     iou_types = ("bbox",)
     if cfg.MODEL.MASK_ON:
