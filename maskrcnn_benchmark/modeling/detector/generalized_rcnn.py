# Copyright (c) Facebook, Inc. and its affiliates. All Rights Reserved.
"""
Implements the Generalized R-CNN framework
"""

import logging

import torch
from torch import nn

from maskrcnn_benchmark.structures.image_list import to_image_list

from ..backbone import build_backbone
from ..rpn.rpn import build_rpn
from ..roi_heads.roi_heads import build_roi_heads


def freeze_submodules(module, to_freeze):
    freeze_modules = set(to_freeze)
    module_names = set(y[0] for y in module.named_modules())
    unknown_frozen_modules = freeze_modules - module_names
    if unknown_frozen_modules:
        raise ValueError('Unknown modules in MODEL.FREEZE_SUBMODULES: %s' %
                         list(unknown_frozen_modules))
    for name in freeze_modules:
        child_module = module
        for part in name.split('.'):
            child_module = child_module._modules[part]
        logging.info(f'Freezing {module.__class__.__name__} submodule: {name}')
        for p in child_module.parameters():
            p.requires_grad = False


class GeneralizedRCNN(nn.Module):
    """
    Main class for Generalized R-CNN. Currently supports boxes and masks.
    It consists of three main parts:
    - backbone
    - rpn
    - heads: takes the features + the proposals from the RPN and computes
        detections / masks from it.
    """

    def __init__(self, cfg):
        super(GeneralizedRCNN, self).__init__()

        self.backbone = build_backbone(cfg)
<<<<<<< HEAD
        self.rpn = build_rpn(cfg)
        self.roi_heads = build_roi_heads(cfg)
        freeze_submodules(self, set(cfg.MODEL.FREEZE_SUBMODULES))
=======
        self.rpn = build_rpn(cfg, self.backbone.out_channels)
        self.roi_heads = build_roi_heads(cfg, self.backbone.out_channels)
>>>>>>> 1714b7c2

    def forward(self, images, targets=None):
        """
        Arguments:
            images (list[Tensor] or ImageList): images to be processed
            targets (list[BoxList]): ground-truth boxes present in the image (optional)

        Returns:
            result (list[BoxList] or dict[Tensor]): the output from the model.
                During training, it returns a dict[Tensor] which contains the losses.
                During testing, it returns list[BoxList] contains additional fields
                like `scores`, `labels` and `mask` (for Mask R-CNN models).

        """
        if self.training and targets is None:
            raise ValueError("In training mode, targets should be passed")
        images = to_image_list(images)
        features = self.backbone(images.tensors)
        proposals, proposal_losses = self.rpn(images, features, targets)
        if self.roi_heads:
            x, result, detector_losses = self.roi_heads(features, proposals, targets)
        else:
            # RPN-only models don't have roi_heads
            x = features
            result = proposals
            detector_losses = {}

        if self.training:
            losses = {}
            losses.update(detector_losses)
            losses.update(proposal_losses)
            return losses

        return result<|MERGE_RESOLUTION|>--- conflicted
+++ resolved
@@ -45,14 +45,9 @@
         super(GeneralizedRCNN, self).__init__()
 
         self.backbone = build_backbone(cfg)
-<<<<<<< HEAD
-        self.rpn = build_rpn(cfg)
-        self.roi_heads = build_roi_heads(cfg)
-        freeze_submodules(self, set(cfg.MODEL.FREEZE_SUBMODULES))
-=======
         self.rpn = build_rpn(cfg, self.backbone.out_channels)
         self.roi_heads = build_roi_heads(cfg, self.backbone.out_channels)
->>>>>>> 1714b7c2
+        freeze_submodules(self, set(cfg.MODEL.FREEZE_SUBMODULES))
 
     def forward(self, images, targets=None):
         """
